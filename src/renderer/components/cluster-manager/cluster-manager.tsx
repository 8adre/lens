--- conflicted
+++ resolved
@@ -15,11 +15,7 @@
 import { clusterViewRoute, clusterViewURL, getMatchedCluster, getMatchedClusterId } from "./cluster-view.route";
 import { clusterStore } from "../../../common/cluster-store";
 import { hasLoadedView, initView, lensViews, refreshViews } from "./lens-views";
-<<<<<<< HEAD
 import { dynamicPages } from "../../../extensions/register-page";
-=======
-import { isMac } from "../../../common/vars";
->>>>>>> 3d0b8438
 
 @observer
 export class ClusterManager extends React.Component {
@@ -62,27 +58,17 @@
         <main>
           <div id="lens-views" />
           <Switch>
-<<<<<<< HEAD
-            <Route component={LandingPage} {...landingRoute}/>
-            <Route component={Preferences} {...preferencesRoute}/>
-            <Route component={Workspaces} {...workspacesRoute}/>
-            <Route component={AddCluster} {...addClusterRoute}/>
-            <Route component={ClusterView} {...clusterViewRoute}/>
-            <Route component={ClusterSettings} {...clusterSettingsRoute}/>
-            <Route component={Extensions} {...extensionsRoute}/>
-            {dynamicPages.globalPages.map(({ path, components: { Page } }) => {
-              return <Route key={path} path={path} component={Page}/>
-            })}
-            <Redirect exact to={this.startUrl}/>
-=======
             <Route component={LandingPage} {...landingRoute} />
             <Route component={Preferences} {...preferencesRoute} />
             <Route component={Workspaces} {...workspacesRoute} />
             <Route component={AddCluster} {...addClusterRoute} />
             <Route component={ClusterView} {...clusterViewRoute} />
             <Route component={ClusterSettings} {...clusterSettingsRoute} />
+            <Route component={Extensions} {...extensionsRoute}/>
+            {dynamicPages.globalPages.map(({ path, components: { Page } }) => {
+              return <Route key={path} path={path} component={Page}/>
+            })}
             <Redirect exact to={this.startUrl} />
->>>>>>> 3d0b8438
           </Switch>
         </main>
         <ClustersMenu />
