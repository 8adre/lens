--- conflicted
+++ resolved
@@ -156,13 +156,7 @@
         const page = clusterPageRegistry.getByPageTarget(menu.target);
 
         if (page) {
-<<<<<<< HEAD
-          const pageComponent = () => <page.components.Page/>;
-
-          return <Route key={`extension-tab-layout-route-${index}`} path={page.url} component={pageComponent}/>;
-=======
-          return <Route key={`extension-tab-layout-route-${index}`} path={page.routePath} exact={page.exact} component={page.components.Page}/>;
->>>>>>> 8a4be727
+          return <Route key={`extension-tab-layout-route-${index}`} path={page.url} component={page.components.Page}/>;
         }
       }
     });
