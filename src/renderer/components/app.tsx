import React from "react";
import { observer } from "mobx-react";
import { Redirect, Route, Router, Switch } from "react-router";
import { I18nProvider } from "@lingui/react";
import { _i18n } from "../i18n";
import { history } from "../navigation";
import { Notifications } from "./notifications";
import { NotFound } from "./+404";
import { UserManagement } from "./+user-management/user-management";
import { ConfirmDialog } from "./confirm-dialog";
import { usersManagementRoute } from "./+user-management/user-management.route";
import { clusterRoute, clusterURL } from "./+cluster";
import { KubeConfigDialog } from "./kubeconfig-dialog/kubeconfig-dialog";
import { Nodes, nodesRoute } from "./+nodes";
import { Workloads, workloadsRoute, workloadsURL } from "./+workloads";
import { Namespaces, namespacesRoute } from "./+namespaces";
import { Network, networkRoute } from "./+network";
import { Storage, storageRoute } from "./+storage";
import { Cluster } from "./+cluster/cluster";
import { Config, configRoute } from "./+config";
import { Events } from "./+events/events";
import { eventRoute } from "./+events";
import { Apps, appsRoute } from "./+apps";
import { KubeObjectDetails } from "./kube-object/kube-object-details";
import { AddRoleBindingDialog } from "./+user-management-roles-bindings";
import { DeploymentScaleDialog } from "./+workloads-deployments/deployment-scale-dialog";
import { CronJobTriggerDialog } from "./+workloads-cronjobs/cronjob-trigger-dialog";
import { CustomResources } from "./+custom-resources/custom-resources";
import { crdRoute } from "./+custom-resources";
import { isAllowedResource } from "../../common/rbac";
import { MainLayout } from "./layout/main-layout";
import { ErrorBoundary } from "./error-boundary";
import { Terminal } from "./dock/terminal";
import { getHostedCluster, getHostedClusterId } from "../../common/cluster-store";
import logger from "../../main/logger";
import { webFrame } from "electron";
import { clusterPageRegistry } from "../../extensions/registries/page-registry";
import { extensionLoader } from "../../extensions/extension-loader";
<<<<<<< HEAD
import { appEventBus } from "../../common/event-bus"
import { requestMain } from "../../common/ipc";
=======
import { appEventBus } from "../../common/event-bus";
import whatInput from 'what-input';
>>>>>>> 3197e3a1

@observer
export class App extends React.Component {
  static async init() {
    const frameId = webFrame.routingId;
    const clusterId = getHostedClusterId();
    logger.info(`[APP]: Init dashboard, clusterId=${clusterId}, frameId=${frameId}`)
    await Terminal.preloadFonts()

    await requestMain("cluster:set-frame-id", clusterId, frameId)
    await getHostedCluster().whenReady; // cluster.activate() is done at this point
    extensionLoader.loadOnClusterRenderer();
    appEventBus.emit({
      name: "cluster",
      action: "open",
      params: {
        clusterId: clusterId
      }
    })
    window.addEventListener("online", () => {
      window.location.reload()
    })
    whatInput.ask() // Start to monitor user input device
  }

  get startURL() {
    if (isAllowedResource(["events", "nodes", "pods"])) {
      return clusterURL();
    }
    return workloadsURL();
  }

  renderExtensionRoutes() {
    return clusterPageRegistry.getItems().map(({ components: { Page }, exact, routePath }) => {
      return <Route key={routePath} path={routePath} exact={exact} component={Page}/>
    })
  }

  render() {
    return (
      <I18nProvider i18n={_i18n}>
        <Router history={history}>
          <ErrorBoundary>
            <MainLayout>
              <Switch>
                <Route component={Cluster} {...clusterRoute}/>
                <Route component={Nodes} {...nodesRoute}/>
                <Route component={Workloads} {...workloadsRoute}/>
                <Route component={Config} {...configRoute}/>
                <Route component={Network} {...networkRoute}/>
                <Route component={Storage} {...storageRoute}/>
                <Route component={Namespaces} {...namespacesRoute}/>
                <Route component={Events} {...eventRoute}/>
                <Route component={CustomResources} {...crdRoute}/>
                <Route component={UserManagement} {...usersManagementRoute}/>
                <Route component={Apps} {...appsRoute}/>
                {this.renderExtensionRoutes()}
                <Redirect exact from="/" to={this.startURL}/>
                <Route component={NotFound}/>
              </Switch>
            </MainLayout>
            <Notifications/>
            <ConfirmDialog/>
            <KubeObjectDetails/>
            <KubeConfigDialog/>
            <AddRoleBindingDialog/>
            <DeploymentScaleDialog/>
            <CronJobTriggerDialog/>
          </ErrorBoundary>
        </Router>
      </I18nProvider>
    )
  }
}<|MERGE_RESOLUTION|>--- conflicted
+++ resolved
@@ -36,13 +36,9 @@
 import { webFrame } from "electron";
 import { clusterPageRegistry } from "../../extensions/registries/page-registry";
 import { extensionLoader } from "../../extensions/extension-loader";
-<<<<<<< HEAD
 import { appEventBus } from "../../common/event-bus"
 import { requestMain } from "../../common/ipc";
-=======
-import { appEventBus } from "../../common/event-bus";
 import whatInput from 'what-input';
->>>>>>> 3197e3a1
 
 @observer
 export class App extends React.Component {
