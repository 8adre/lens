// Navigation helpers

import { ipcRenderer } from "electron";
import { matchPath, RouteProps } from "react-router";
import { reaction } from "mobx";
import { createObservableHistory } from "mobx-observable-history";
import { createBrowserHistory, LocationDescriptor } from "history";
import logger from "../main/logger";
import { clusterViewRoute, IClusterViewRouteParams } from "./components/cluster-manager/cluster-view.route";
import { broadcastMessage, subscribeToBroadcast } from "../common/ipc";

export const history = createBrowserHistory();
export const navigation = createObservableHistory(history);

/**
 * Navigate to a location. Works only in renderer.
 */
export function navigate(location: LocationDescriptor) {
  const currentLocation = navigation.getPath();
  navigation.push(location);
  if (currentLocation === navigation.getPath()) {
    navigation.goBack(); // prevent sequences of same url in history
  }
}

export function matchParams<P>(route: string | string[] | RouteProps) {
  return matchPath<P>(navigation.location.pathname, route);
}

export function isActiveRoute(route: string | string[] | RouteProps): boolean {
  return !!matchParams(route);
}

// common params for all pages
export interface IQueryParams {
  namespaces?: string[];  // selected context namespaces
  details?: string;      // serialized resource details
  selected?: string;     // mark resource as selected
  search?: string;       // search-input value
  sortBy?: string;       // sorting params for table-list
  orderBy?: string;
}

export function getQueryString(params?: Partial<IQueryParams>, merge = true) {
  const searchParams = navigation.searchParams.copyWith(params);
  if (!merge) {
    Array.from(searchParams.keys()).forEach(key => {
      if (!(key in params)) searchParams.delete(key)
    })
  }
  return searchParams.toString({ withPrefix: true })
}

export function setQueryParams<T>(params?: T & IQueryParams, { merge = true, replace = false } = {}) {
  const newSearch = getQueryString(params, merge);
  navigation.merge({ search: newSearch }, replace);
}

export function getDetails() {
  return navigation.searchParams.get("details")
}

export function getSelectedDetails() {
  return navigation.searchParams.get("selected") || getDetails()
}

export function getDetailsUrl(details: string) {
  if (!details) return "";
  return getQueryString({
    details: details,
    selected: getSelectedDetails(),
  });
}

/**
 * Show details. Works only in renderer.
 */
export function showDetails(path: string, resetSelected = true) {
  navigation.searchParams.merge({
    details: path,
    selected: resetSelected ? null : getSelectedDetails(),
  })
}

/**
 * Hide details. Works only in renderer.
 */
export function hideDetails() {
  showDetails(null)
}

export function setSearch(text: string) {
  navigation.replace({
    search: getQueryString({ search: text })
  })
}

export function getSearch() {
  return navigation.searchParams.get("search") || "";
}

export function getMatchedClusterId(): string {
  const matched = matchPath<IClusterViewRouteParams>(navigation.location.pathname, {
    exact: true,
    path: clusterViewRoute.path
  });
  return matched?.params.clusterId;
}

//-- EVENTS

if (process.isMainFrame) {
  // Keep track of active cluster-id for handling IPC/menus/etc.
  reaction(() => getMatchedClusterId(), clusterId => {
    broadcastMessage("cluster-view:current-id", clusterId)
  }, {
    fireImmediately: true
  })
}

// Handle navigation via IPC (e.g. from top menu)
<<<<<<< HEAD
subscribeToBroadcast("menu:navigate", (event, location: LocationDescriptor) => {
=======
ipcRenderer.on("renderer:navigate", (event, location: LocationDescriptor) => {
>>>>>>> 3197e3a1
  logger.info(`[IPC]: ${event.type} ${JSON.stringify(location)}`, event);
  navigate(location);
})

// Reload dashboard window
<<<<<<< HEAD
subscribeToBroadcast("menu:reload", () => {
=======
ipcRenderer.on("renderer:reload", () => {
>>>>>>> 3197e3a1
  location.reload();
})<|MERGE_RESOLUTION|>--- conflicted
+++ resolved
@@ -119,20 +119,12 @@
 }
 
 // Handle navigation via IPC (e.g. from top menu)
-<<<<<<< HEAD
-subscribeToBroadcast("menu:navigate", (event, location: LocationDescriptor) => {
-=======
-ipcRenderer.on("renderer:navigate", (event, location: LocationDescriptor) => {
->>>>>>> 3197e3a1
+subscribeToBroadcast("renderer:navigate", (event, location: LocationDescriptor) => {
   logger.info(`[IPC]: ${event.type} ${JSON.stringify(location)}`, event);
   navigate(location);
 })
 
 // Reload dashboard window
-<<<<<<< HEAD
-subscribeToBroadcast("menu:reload", () => {
-=======
-ipcRenderer.on("renderer:reload", () => {
->>>>>>> 3197e3a1
+subscribeToBroadcast("renderer:reload", () => {
   location.reload();
 })