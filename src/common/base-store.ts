import path from "path"
import Config from "conf"
import { Options as ConfOptions } from "conf/dist/source/types"
import { app, ipcMain, IpcMainEvent, ipcRenderer, IpcRendererEvent, remote } from "electron"
import { action, IReactionOptions, observable, reaction, runInAction, toJS, when } from "mobx";
import Singleton from "./utils/singleton";
import { getAppVersion } from "./utils/app-version";
import logger from "../main/logger";
import { broadcastMessage, subscribeToBroadcast, unsubscribeFromBroadcast } from "./ipc";
import isEqual from "lodash/isEqual";

export interface BaseStoreParams<T = any> extends ConfOptions<T> {
  autoLoad?: boolean;
  syncEnabled?: boolean;
  syncOptions?: IReactionOptions;
}

export class BaseStore<T = any> extends Singleton {
  protected storeConfig: Config<T>;
  protected syncDisposers: Function[] = [];

  whenLoaded = when(() => this.isLoaded);
  @observable isLoaded = false;
  @observable data = {} as T;

  protected constructor(protected params: BaseStoreParams) {
    super();
    this.params = {
      autoLoad: false,
      syncEnabled: true,
      ...params,
    }
    this.init();
  }

  get name() {
    return path.basename(this.storeConfig.path);
  }

<<<<<<< HEAD
  get syncRendererChannel() {
    return `store-sync-renderer:${this.name}`
  }

  get syncMainChannel() {
    return `store-sync-main:${this.name}`
=======
  get path() {
    return this.storeConfig.path;
  }

  get syncChannel() {
    return `STORE-SYNC:${this.path}`
>>>>>>> 3197e3a1
  }

  protected async init() {
    if (this.params.autoLoad) {
      await this.load();
    }
    if (this.params.syncEnabled) {
      await this.whenLoaded;
      this.enableSync();
    }
  }

  async load() {
    const { autoLoad, syncEnabled, ...confOptions } = this.params;
    this.storeConfig = new Config({
      ...confOptions,
      projectName: "lens",
      projectVersion: getAppVersion(),
      cwd: this.cwd(),
    });
    logger.info(`[STORE]: LOADED from ${this.path}`);
    this.fromStore(this.storeConfig.store);
    this.isLoaded = true;
  }

  protected cwd() {
    return (app || remote.app).getPath("userData")
  }

  protected async saveToFile(model: T) {
    logger.info(`[STORE]: SAVING ${this.path}`);
    // todo: update when fixed https://github.com/sindresorhus/conf/issues/114
    Object.entries(model).forEach(([key, value]) => {
      this.storeConfig.set(key, value);
    });
  }

  enableSync() {
    this.syncDisposers.push(
      reaction(() => this.toJSON(), model => this.onModelChange(model), this.params.syncOptions),
    );
    if (ipcMain) {
      const callback = (event: IpcMainEvent, model: T) => {
        logger.silly(`[STORE]: SYNC ${this.name} from renderer`, { model });
        this.onSync(model);
      };
      subscribeToBroadcast(this.syncMainChannel, callback)
      this.syncDisposers.push(() => unsubscribeFromBroadcast(this.syncMainChannel, callback));
    }
    if (ipcRenderer) {
      const callback = (event: IpcRendererEvent, model: T) => {
        logger.silly(`[STORE]: SYNC ${this.name} from main`, { model });
        this.onSyncFromMain(model);
      };
      subscribeToBroadcast(this.syncRendererChannel, callback)
      this.syncDisposers.push(() => unsubscribeFromBroadcast(this.syncRendererChannel, callback));
    }
  }

  protected onSyncFromMain(model: T) {
    this.applyWithoutSync(() => {
      this.onSync(model)
    })
  }

  unregisterIpcListener() {
    ipcRenderer.removeAllListeners(this.syncMainChannel)
    ipcRenderer.removeAllListeners(this.syncRendererChannel)
  }

  disableSync() {
    this.syncDisposers.forEach(dispose => dispose());
    this.syncDisposers.length = 0;
  }

  protected applyWithoutSync(callback: () => void) {
    this.disableSync();
    runInAction(callback);
    if (this.params.syncEnabled) {
      this.enableSync();
    }
  }

  protected onSync(model: T) {
    // todo: use "resourceVersion" if merge required (to avoid equality checks => better performance)
    if (!isEqual(this.toJSON(), model)) {
      this.fromStore(model);
    }
  }

  protected async onModelChange(model: T) {
    if (ipcMain) {
      this.saveToFile(model); // save config file
      broadcastMessage(this.syncRendererChannel, model)
    } else {
      broadcastMessage(this.syncMainChannel, model)
    }
  }

  @action
  protected fromStore(data: T) {
    if (!data) return;
    this.data = data;
  }

  // todo: use "serializr" ?
  toJSON(): T {
    return toJS(this.data, {
      recurseEverything: true,
    })
  }
}<|MERGE_RESOLUTION|>--- conflicted
+++ resolved
@@ -37,21 +37,16 @@
     return path.basename(this.storeConfig.path);
   }
 
-<<<<<<< HEAD
   get syncRendererChannel() {
     return `store-sync-renderer:${this.name}`
   }
 
   get syncMainChannel() {
     return `store-sync-main:${this.name}`
-=======
+  }
+
   get path() {
     return this.storeConfig.path;
-  }
-
-  get syncChannel() {
-    return `STORE-SYNC:${this.path}`
->>>>>>> 3197e3a1
   }
 
   protected async init() {
