--- conflicted
+++ resolved
@@ -3,11 +3,8 @@
 import { appEventBus } from "./event-bus"
 import { ResourceApplier } from "../main/resource-applier";
 import { ipcMain } from "electron";
-<<<<<<< HEAD
 import { ClusterManager } from "../main/cluster-manager";
-=======
 import { clusterFrameMap } from "./cluster-frames"
->>>>>>> d222c36c
 
 export const clusterActivateHandler = "cluster:activate"
 export const clusterSetFrameIdHandler = "cluster:set-frame-id"
@@ -15,31 +12,20 @@
 export const clusterDisconnectHandler = "cluster:disconnect"
 export const clusterKubectlApplyAllHandler = "cluster:kubectl-apply-all"
 
-<<<<<<< HEAD
 function getById(clusterId: ClusterId) {
   return ClusterManager.getInstance<ClusterManager>().getClusterById(clusterId)
 }
-=======
->>>>>>> d222c36c
 
 if (ipcMain) {
   handleRequest(clusterActivateHandler, (event, clusterId: ClusterId, force = false) => {
     return getById(clusterId)?.activate(force);
   })
 
-<<<<<<< HEAD
   handleRequest(clusterSetFrameIdHandler, (event, clusterId: ClusterId, frameId?: number) => {
     const managedCluster = getById(clusterId);
     if (managedCluster) {
-      if (frameId) managedCluster.cluster.frameId = frameId; // save cluster's webFrame.routingId to be able to send push-updates
+      clusterFrameMap.set(managedCluster.cluster.id, frameId)
       return managedCluster.cluster.pushState();
-=======
-  handleRequest(clusterSetFrameIdHandler, (event, clusterId: ClusterId, frameId: number) => {
-    const cluster = clusterStore.getById(clusterId);
-    if (cluster) {
-      clusterFrameMap.set(cluster.id, frameId)
-      return cluster.pushState();
->>>>>>> d222c36c
     }
   })
 
@@ -49,15 +35,11 @@
 
   handleRequest(clusterDisconnectHandler, (event, clusterId: ClusterId) => {
     appEventBus.emit({name: "cluster", action: "stop"});
-<<<<<<< HEAD
-    return getById(clusterId)?.disconnect();
-=======
-    const cluster = clusterStore.getById(clusterId);
-    if (cluster) {
-      cluster.disconnect();
-      clusterFrameMap.delete(cluster.id)
+    const managedCluster = getById(clusterId);
+    if (managedCluster) {
+      managedCluster.disconnect();
+      clusterFrameMap.delete(managedCluster.id)
     }
->>>>>>> d222c36c
   })
 
   handleRequest(clusterKubectlApplyAllHandler, (event, clusterId: ClusterId, resources: string[]) => {
