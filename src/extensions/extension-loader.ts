--- conflicted
+++ resolved
@@ -3,30 +3,14 @@
 import type { LensRendererExtension } from "./lens-renderer-extension"
 import type { InstalledExtension } from "./extension-manager";
 import path from "path"
-<<<<<<< HEAD
 import { broadcastMessage, subscribeToBroadcast } from "../common/ipc"
-import { observable, reaction, toJS, } from "mobx"
+import { action, computed, observable, reaction, toJS, when } from "mobx"
 import logger from "../main/logger"
 import { app, ipcRenderer, remote } from "electron"
 import { appEventBus } from "./core-api/event-bus"
 import { clusterStore } from "./core-api/stores"
-import {
-  appPreferenceRegistry, clusterFeatureRegistry, clusterPageRegistry, globalPageRegistry,
-  kubeObjectDetailRegistry, kubeObjectMenuRegistry, menuRegistry, statusBarRegistry
-} from "./registries";
-
-export interface InstalledExtension extends ExtensionModel {
-  manifestPath: string;
-  manifest: ExtensionManifest;
-}
-=======
-import { broadcastIpc } from "../common/ipc"
-import { action, computed, observable, reaction, toJS, when } from "mobx"
-import logger from "../main/logger"
-import { app, ipcRenderer, remote } from "electron"
 import * as registries from "./registries";
 import { extensionsStore } from "./extensions-store";
->>>>>>> 3197e3a1
 
 // lazy load so that we get correct userData
 export function extensionPackagesRoot() {
@@ -42,14 +26,15 @@
 
   constructor() {
     if (ipcRenderer) {
-<<<<<<< HEAD
-      subscribeToBroadcast("extensions:loaded", (event, extensions: InstalledExtension[]) => {
-        extensions.forEach((ext) => {
-          if (!this.getById(ext.manifestPath)) {
-            this.extensions.set(ext.manifestPath, ext)
+      subscribeToBroadcast("extensions:loaded", (event, extensions: [LensExtensionId, InstalledExtension][]) => {
+        console.log("extensions", extensions)
+        this.isLoaded = true;
+        extensions.forEach(([extId, ext]) => {
+          if (!this.extensions.has(extId)) {
+            this.extensions.set(extId, ext)
           }
         })
-      })
+      });
     } else {
       reaction(() => this.extensions.toJS(), () => {
         this.broadcastExtensions()
@@ -62,16 +47,6 @@
       reaction(() => clusterStore.connectedClustersList, () => {
         this.broadcastExtensions()
       })
-=======
-      ipcRenderer.on("extensions:loaded", (event, extensions: [LensExtensionId, InstalledExtension][]) => {
-        this.isLoaded = true;
-        extensions.forEach(([extId, ext]) => {
-          if (!this.extensions.has(extId)) {
-            this.extensions.set(extId, ext)
-          }
-        })
-      });
->>>>>>> 3197e3a1
     }
     extensionsStore.manageState(this);
   }
@@ -180,28 +155,8 @@
     })
   }
 
-<<<<<<< HEAD
   broadcastExtensions() {
-    broadcastMessage("extensions:loaded", this.toJSON().extensions)
-  }
-
-  toJSON() {
-    return toJS({
-      extensions: Array.from(this.extensions).map(([id, instance]) => instance),
-    }, {
-      recurseEverything: true,
-=======
-  async broadcastExtensions(frameId?: number) {
-    await when(() => this.isLoaded);
-    broadcastIpc({
-      channel: "extensions:loaded",
-      frameId: frameId,
-      frameOnly: !!frameId,
-      args: [
-        Array.from(this.toJSON()),
-      ],
->>>>>>> 3197e3a1
-    })
+    broadcastMessage("extensions:loaded", Array.from(this.toJSON()))
   }
 }
 
